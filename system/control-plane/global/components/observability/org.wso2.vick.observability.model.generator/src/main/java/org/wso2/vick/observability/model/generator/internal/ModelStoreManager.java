--- conflicted
+++ resolved
@@ -47,11 +47,7 @@
 public class ModelStoreManager {
     private static final Logger log = Logger.getLogger(ModelPeriodicProcessor.class);
 
-<<<<<<< HEAD
-    private static final String TABLE_NAME = "DEPENDENCY_MODEL";
-=======
     private static final String TABLE_NAME = "DependencyModelTable";
->>>>>>> 3e85c920
     private static final String DATASOURCE_NAME = "VICK_OBSERVABILITY_DB";
     private static final Type NODE_SET_TYPE = new TypeToken<HashSet<Node>>() {
     }.getType();
