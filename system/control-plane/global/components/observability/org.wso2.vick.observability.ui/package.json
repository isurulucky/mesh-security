{
  "name": "org.wso2.vick.observability.ui",
  "version": "0.1.0",
  "description": "WSO2 VICK Observability Portal",
  "author": "WSO2 Org",
  "license": "Apache-2.0",
  "scripts": {
    "clean": "rimraf ./build/ && rimraf ./node-server/public/",
    "start": "react-scripts start",
    "lint": "eslint --color --fix src/",
    "build": "react-scripts build",
    "test": "CI=true react-scripts test --colors --resetModules --restoreMocks --testURL=http://test.vick.com",
    "eject": "react-scripts eject"
  },
  "dependencies": {
    "@material-ui/core": "^3.3.2",
    "@material-ui/icons": "^3.0.1",
    "@types/react": "^16.4.18",
    "axios": "^0.18.0",
    "classnames": "^2.2.6",
    "d3": "^5.7.0",
    "d3-drag": "^1.2.3",
    "d3-force": "^1.1.2",
    "d3-shape": "^1.2.2",
    "d3-zoom": "^1.7.3",
    "eslint-plugin-jest": "^22.0.0",
    "interactjs": "^1.3.4",
<<<<<<< HEAD
    "mermaid": "7.0.5",
=======
    "jquery": "^3.3.1",
>>>>>>> 6641e599
    "material-ui-chip-input": "^1.0.0-beta.9",
    "mermaid": "7.0.5",
    "moment": "^2.22.2",
    "mui-datatables": "^2.0.0-beta-41",
    "prop-types": "^15.6.2",
    "randomcolor": "^0.5.3",
    "react": "^16.6.0",
    "react-d3-graph": "^2.0.0-rc2",
    "react-datetime": "^2.16.2",
    "react-dom": "^16.6.0",
    "react-router-dom": "^4.3.1",
    "react-scripts": "2.1.0",
    "react-select": "^2.1.2",
    "react-vis": "^1.11.5",
    "vis": "^4.21.0"
  },
  "devDependencies": {
    "rimraf": "^2.6.2"
  },
  "browserslist": [
    ">0.2%",
    "not dead",
    "not ie <= 11",
    "not op_mini all"
  ]
}<|MERGE_RESOLUTION|>--- conflicted
+++ resolved
@@ -25,13 +25,8 @@
     "d3-zoom": "^1.7.3",
     "eslint-plugin-jest": "^22.0.0",
     "interactjs": "^1.3.4",
-<<<<<<< HEAD
     "mermaid": "7.0.5",
-=======
-    "jquery": "^3.3.1",
->>>>>>> 6641e599
     "material-ui-chip-input": "^1.0.0-beta.9",
-    "mermaid": "7.0.5",
     "moment": "^2.22.2",
     "mui-datatables": "^2.0.0-beta-41",
     "prop-types": "^15.6.2",
