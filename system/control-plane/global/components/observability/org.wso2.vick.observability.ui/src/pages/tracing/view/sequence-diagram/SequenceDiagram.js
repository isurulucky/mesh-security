/*
 * Copyright (c) 2018, WSO2 Inc. (http://www.wso2.org) All Rights Reserved.
 *
 * Licensed under the Apache License, Version 2.0 (the "License");
 * you may not use this file except in compliance with the License.
 * You may obtain a copy of the License at
 *
 * http://www.apache.org/licenses/LICENSE-2.0
 *
 * Unless required by applicable law or agreed to in writing, software
 * distributed under the License is distributed on an "AS IS" BASIS,
 * WITHOUT WARRANTIES OR CONDITIONS OF ANY KIND, either express or implied.
 * See the License for the specific language governing permissions and
 * limitations under the License.
 */

import "./sequence.css";
import Button from "@material-ui/core/Button";
import PropTypes from "prop-types";
import React from "react";
import Span from "../../utils/span";
import TracingUtils from "../../utils/tracingUtils";
import Typography from "@material-ui/core/Typography";
import interact from "interactjs";
import mermaid from "mermaid";
import {withRouter} from "react-router-dom";
import {withStyles} from "@material-ui/core/styles";
import withColor, {ColorGenerator} from "../../../common/color";


const styles = () => ({
    newMessageText: {
        fill: "#4c4cb3",
        cursor: "pointer"
    },
    newActor: {
        stroke: "#4c4cb3"
    },
    newActor2: {
        stroke: "#009688"
    },
    subtitle: {
        fontWeight: 400,
        fontSize: "1.2rem",
        padding: "40px 40px 0px 45px"
    }
});

class SequenceDiagram extends React.Component {

    static GLOBAL = "global";

    constructor(props) {
        super(props);
        this.state = {
            config: "",
            heading: "Cell - Level Sequence",
            spanData: "sequenceDiagram \n",
            copyArr: [],
            clicked: false,
            cellName: null,
            clonedArray: [],
            cellClicked: "global"
        };

        this.mermaidDivRef = React.createRef();

        this.addCells = this.addCells.bind(this);
        this.addServices = this.addServices.bind(this);
        this.drawCells = this.drawCells.bind(this);
    }

    render() {
        const {classes} = this.props;
        return (

            <div>

                <Typography color="textSecondary" className={classes.subtitle}>
                    {this.state.heading}
                </Typography>
                <Button color="primary" style={this.state.clicked ? {} : {display: "none"}} onClick={this.addCells}>
                    &lt;&lt; Back to Cell-level Diagram
                </Button>
                <div>{this.state.cellName}</div>
                <div className="mermaid" id="mermaidDiv" ref={this.mermaidDivRef}>
                    {this.state.config}
                </div>
            </div>
        );
    }

    componentDidMount() {
        this.addCells();
        interact(".messageText").on("tap", (event) => {
            if ((event.srcElement.innerHTML !== "Return")
                && (this.state.clicked !== true)) {
                const numb = event.srcElement.innerHTML.match(/\d+/g).map(Number);
                this.addServices(numb);
            }
        });
        this.cloneArray();
    }

    componentDidUpdate(prevProps, prevState) {
        const collectionsMessage = this.mermaidDivRef.current.getElementsByClassName("messageText");
        const collectionsActor = this.mermaidDivRef.current.getElementsByClassName("actor");

        if (this.state.config !== prevState.config) {
            this.mermaidDivRef.current.removeAttribute("data-processed");
            mermaid.init(this.mermaidDivRef.current);

            if (!this.state.clicked) {
                this.setMessageLinkStyle(collectionsMessage);
            }
            this.addActorColor(this.state.clicked, collectionsActor);
        }
    }

    /**
     * Sets the style for message links that are clickable (cell -level diagram).
     *
     * @param {Element []} messageElementArray The array of message link elements.
     */

    setMessageLinkStyle(messageElementArray) {
        const {classes} = this.props;
        for (let i = 0; i < messageElementArray.length; i++) {
            if (messageElementArray[i].innerHTML.match("\\s\\[([0-9]+)\\]+$")) {
                messageElementArray[i].classList.add(classes.newMessageText);
            }
        }
    }


    /**
     * Adds the relevant cell color, which is consistent throughout the dashboard, to the actors.
     *
     * @param {boolean} serviceClicked The variable to check if the user is in service-level diagram.
     * @param {Element[]} elementArray The array of elements with the class name `actor`.
     */
    addActorColor(serviceClicked, elementArray) {
        const {colorGenerator} = this.props;
        let color;
        let cellName;
        let actorStyle;
        if (serviceClicked) {
            cellName = this.state.cellClicked;
            if (cellName === "global") {
                color = colorGenerator.getColor(ColorGenerator.VICK);
            } else {
                color = colorGenerator.getColor(SequenceDiagram.addDash(cellName));
            }
            actorStyle = `
                stroke: ${color};
                stroke-width: 3;
                fill: #f5f5f5`;

            for (let i = 0; i < elementArray.length; i += 2) {
                elementArray[i].style = actorStyle;
            }
        } else {
            // For loop with iteration by factor 2 to skip SVG `rect` element and get the text in each actor.
            for (let i = 1; i < elementArray.length; i += 2) {
                if (elementArray[i].firstElementChild !== null) {
                    const cellName = SequenceDiagram.addDash(elementArray[i].firstElementChild.innerHTML);
                    if (cellName === "global") {
                        color = colorGenerator.getColor(ColorGenerator.VICK);
                    } else {
                        color = colorGenerator.getColor(cellName);
                    }
                    actorStyle = `
                stroke: ${color};
                stroke-width: 3;
                fill: #f5f5f5`;
                    // Index of i-1 is given to set the style to the respective SVG `rect` element.
                    elementArray[i - 1].style = actorStyle;
                }
            }
        }
    }

    /**
     * Create a copy of the original span list
     */

    cloneArray() {
        this.setState({
            clonedArray: this.props.spans
        });
    }

    /**
     * Adds the service calls made for a particular cell to the diagram.
     *
     * @param {number[]} callId The span's call Id of the particular cell call.
     */

    addServices(callId) {
        let data2 = "sequenceDiagram \n";

        const treeRoot = this.state.clonedArray[SequenceDiagram.findSpanIndexCall(this.state.clonedArray, callId)];
        const parentName = treeRoot.cell.name;
        this.setState({
            cellClicked: parentName
        });
        data2 += `activate ${SequenceDiagram.removeDash(treeRoot.serviceName)}\n`;
        treeRoot.walk(
            (span) => {
                if (!span.isFromIstioSystemComponent() && !span.isFromVICKSystemComponent()) {
                    data2 += SequenceDiagram.updateDataText(span, parentName);
                }
            }, null,
            (span) => {
                if (!span.isFromIstioSystemComponent() && !span.isFromVICKSystemComponent()) {
                    data2 += SequenceDiagram.updateTextDatawithReturn(span, parentName);
                }
            },

            (span) => (!span.isFromIstioSystemComponent() && !span.isFromVICKSystemComponent()
                && !span.callingId && parentName !== span.parent.cell.name)
        );
        data2 += `deactivate ${SequenceDiagram.removeDash(treeRoot.serviceName)}\n`;

        this.setState({
            config: data2,
            heading: "Service - Level Sequence",
            clicked: true
        });
    }

    /**
     * Updates the text data, which is used by the mermaid library to generate diagrams.
     *
     * @param {Span} span The span to be checked.
     * @param {String} parentName The parent cell name
     * @return {String} text The updated text
     */

    static updateDataText(span, parentName) {
        let text = "";
        if (!span.callingId && parentName === span.cell.name) {
            if (span.parent.serviceName !== span.serviceName) {
<<<<<<< HEAD
                text += `${`${SequenceDiagram.removeDash(span.parent.serviceName)}  ->>+`
                + `${SequenceDiagram.removeDash(span.serviceName)}:`}${span.operationName} \n`;
=======
                text += `${SequenceDiagram.removeDash(span.parent.serviceName)}  ->>+`
                    + `${SequenceDiagram.removeDash(span.serviceName)}:${span.operationName}\n`;
>>>>>>> 3e85c920
            }
        }
        return text;
    }

    /**
     * Updates the text data, which is used by the mermaid library to generate diagrams, with return drawn.
     *
     * @param {span} span The span array.
     * @param {String} parentName The parent cell name
     * @return {String} text The updated text
     */

    static updateTextDatawithReturn(span, parentName) {
        let text = "";
        if (!span.callingId && parentName === span.cell.name) {
            if (span.parent.serviceName !== span.serviceName) {
                text += `${SequenceDiagram.removeDash(span.serviceName)}-->>- `
                    + `${SequenceDiagram.removeDash(span.parent.serviceName)}: Return \n`;
            }
        }
        return text;
    }

    /**
     * Adds the cell calls made for a particular trace to the diagram..
     */
    addCells() {
        this.setState({
            config: this.drawCells()
        });
        const cellArray = [];
        for (let i = 0; i < this.props.spans.length; i++) {
            if (this.props.spans[i].componentType === "Micro-service") {
                cellArray.push(this.props.spans[i]);
            }
        }
        this.setState({
            clicked: false,
            heading: "Cell - Level Sequence"
        });
    }

    /**
     * Gets all the cells that has been involved in the particular trace.
     *
     * @param {Array} spanArray The array containing the list of all spans.
     * @return {Array} cellArray The array containing all the cells in the trace.
     */

    static separateCells(spanArray) {
        const cellArray = [];
        for (let i = 0; i < spanArray.length; i++) {
            if ((spanArray[i].serviceName.includes(SequenceDiagram.GLOBAL))) {
                cellArray.push(SequenceDiagram.GLOBAL);
            }
            if (spanArray[i].cell) {
                const cellName = SequenceDiagram.removeDash(spanArray[i].cell.name);
                if (!cellArray.includes(cellName)) {
                    cellArray.push(cellName);
                }
            }
        }
        return cellArray;
    }

    /**
     * Include all the cells in the trace as actors in the sequence diagram..
     *
     * @return {String} dataText The text data as string which is converted to the diagram by the mermaid library.
     */

    drawCells() {
        const array = SequenceDiagram.separateCells(this.props.spans);
        let dataText = "sequenceDiagram \n";
        for (let i = 0; i < array.length; i++) {
            dataText += `participant ${array[i]}\n`;
        }
        dataText += `activate ${SequenceDiagram.GLOBAL}\n`;
        return dataText + this.addCellConnections();
    }

    /**
     * Connects all the cell communications in the diagram.
     *
     * @returns {string} dataText The text data of string type that is converted by the mermaid
     *                             library to depict the cell connections.
     */
    addCellConnections() {
        let callId = 1;
        const tree = TracingUtils.getTreeRoot(this.props.spans);
        let dataText = "";
        tree.walk((span, data) => {
            let parentCellName;
            let childCellName;
            if (span.parent !== null) {
                if (span.parent.cell === null) {
                    parentCellName = SequenceDiagram.GLOBAL;
                } else {
                    parentCellName = span.parent.cell.name;
                }
                if (span.cell) {
                    parentCellName = SequenceDiagram.removeDash(parentCellName);
                    childCellName = SequenceDiagram.removeDash(span.cell.name);
                    if (parentCellName !== childCellName) {
                        span.callingId = callId;
                        dataText += `${parentCellName}->>+${childCellName}:${span.serviceName} [${callId}] \n`;
                        callId += 1;
                    }
                }
            }
        }, undefined, (span) => {
            if (span.cell) {
                let parentCellName = "";
                if (span.parent.cell === null) {
                    parentCellName = SequenceDiagram.GLOBAL;
                } else {
                    parentCellName = span.parent.cell.name;
                }
                if (span.cell.name !== parentCellName) {
                    dataText += `${SequenceDiagram.removeDash(span.cell.name)}-->>-${parentCellName}: Return \n`;
                }
            }
        });
        dataText += `deactivate ${SequenceDiagram.GLOBAL}`;
        return dataText;
    }

    /**
     * Removes dash symbol from cell/service names as the library doesn't support dashes in the actors name.
     *
     * @param {string} name The cell/service name that needs to be checked for dashes.
     * @returns {string} name The cell/service name after removing the dashes.
     */
    static removeDash(name) {
        if (name.includes("-")) {
            return name.replace(/-/g, " ");
        }
        return name;
    }

    static addDash(name) {
        if (name.includes(" ")) {
            return name.replace(" ", "-");
        }
        return name;
    }

    /**
     * Gets the index of the span object from an array by checking the span's unique id.
     *
     * @param {Array} data The array from which the index should be found.
     * @param {number[]} value The call Id of the span object.
     *
     */

    static findSpanIndexCall(data, value) {
        let isFound = false;
        return data.findIndex((item) => {
            if (item.callingId) {
                isFound = item.callingId === value[0];
            }
            return isFound;
        });
    }

}

SequenceDiagram.propTypes = {
    classes: PropTypes.any.isRequired,
    spans: PropTypes.arrayOf(
        PropTypes.instanceOf(Span).isRequired
    ).isRequired,
    colorGenerator: PropTypes.instanceOf(ColorGenerator)
};

export default withStyles(styles, {withTheme: false})(withRouter(withColor(SequenceDiagram)));

<|MERGE_RESOLUTION|>--- conflicted
+++ resolved
@@ -16,6 +16,7 @@
 
 import "./sequence.css";
 import Button from "@material-ui/core/Button";
+import Constants from "../../../common/constants";
 import PropTypes from "prop-types";
 import React from "react";
 import Span from "../../utils/span";
@@ -73,9 +74,7 @@
     render() {
         const {classes} = this.props;
         return (
-
             <div>
-
                 <Typography color="textSecondary" className={classes.subtitle}>
                     {this.state.heading}
                 </Typography>
@@ -87,6 +86,7 @@
                     {this.state.config}
                 </div>
             </div>
+
         );
     }
 
@@ -198,17 +198,24 @@
 
     addServices(callId) {
         let data2 = "sequenceDiagram \n";
-
         const treeRoot = this.state.clonedArray[SequenceDiagram.findSpanIndexCall(this.state.clonedArray, callId)];
         const parentName = treeRoot.cell.name;
         this.setState({
             cellClicked: parentName
         });
         data2 += `activate ${SequenceDiagram.removeDash(treeRoot.serviceName)}\n`;
+        let j = 0;
         treeRoot.walk(
             (span) => {
                 if (!span.isFromIstioSystemComponent() && !span.isFromVICKSystemComponent()) {
-                    data2 += SequenceDiagram.updateDataText(span, parentName);
+                    if (!span.callingId && parentName === span.cell.name) {
+                        if (span.parent.serviceName !== span.serviceName) {
+                            j += 1;
+                            data2 += `${`${SequenceDiagram.removeDash(span.parent.serviceName)}  ->>+`
+                                + `${SequenceDiagram.removeDash(span.serviceName)}:`}${span.operationName}`
+                                + `- [${callId}.${j}] \n`;
+                        }
+                    }
                 }
             }, null,
             (span) => {
@@ -216,12 +223,10 @@
                     data2 += SequenceDiagram.updateTextDatawithReturn(span, parentName);
                 }
             },
-
             (span) => (!span.isFromIstioSystemComponent() && !span.isFromVICKSystemComponent()
                 && !span.callingId && parentName !== span.parent.cell.name)
         );
         data2 += `deactivate ${SequenceDiagram.removeDash(treeRoot.serviceName)}\n`;
-
         this.setState({
             config: data2,
             heading: "Service - Level Sequence",
@@ -237,17 +242,12 @@
      * @return {String} text The updated text
      */
 
-    static updateDataText(span, parentName) {
+    static updateDataText(span, parentName, callId) {
         let text = "";
         if (!span.callingId && parentName === span.cell.name) {
             if (span.parent.serviceName !== span.serviceName) {
-<<<<<<< HEAD
                 text += `${`${SequenceDiagram.removeDash(span.parent.serviceName)}  ->>+`
-                + `${SequenceDiagram.removeDash(span.serviceName)}:`}${span.operationName} \n`;
-=======
-                text += `${SequenceDiagram.removeDash(span.parent.serviceName)}  ->>+`
-                    + `${SequenceDiagram.removeDash(span.serviceName)}:${span.operationName}\n`;
->>>>>>> 3e85c920
+                + `${SequenceDiagram.removeDash(span.serviceName)}:`}${span.operationName} - [${callId}] \n`;
             }
         }
         return text;
@@ -302,7 +302,9 @@
         const cellArray = [];
         for (let i = 0; i < spanArray.length; i++) {
             if ((spanArray[i].serviceName.includes(SequenceDiagram.GLOBAL))) {
-                cellArray.push(SequenceDiagram.GLOBAL);
+                if (!cellArray.includes(SequenceDiagram.GLOBAL)) {
+                    cellArray.push(SequenceDiagram.GLOBAL);
+                }
             }
             if (spanArray[i].cell) {
                 const cellName = SequenceDiagram.removeDash(spanArray[i].cell.name);
@@ -352,9 +354,10 @@
                 if (span.cell) {
                     parentCellName = SequenceDiagram.removeDash(parentCellName);
                     childCellName = SequenceDiagram.removeDash(span.cell.name);
-                    if (parentCellName !== childCellName) {
+                    if (parentCellName !== childCellName
+                        && !span.operationName.match(Constants.System.SIDECAR_AUTH_FILTER_OPERATION_NAME_PATTERN)) {
                         span.callingId = callId;
-                        dataText += `${parentCellName}->>+${childCellName}:${span.serviceName} [${callId}] \n`;
+                        dataText += `${parentCellName}->>+${childCellName}: call ${span.cell.name}-cell [${callId}] \n`;
                         callId += 1;
                     }
                 }
@@ -367,8 +370,10 @@
                 } else {
                     parentCellName = span.parent.cell.name;
                 }
-                if (span.cell.name !== parentCellName) {
-                    dataText += `${SequenceDiagram.removeDash(span.cell.name)}-->>-${parentCellName}: Return \n`;
+                if (span.cell.name !== parentCellName
+                    && !span.operationName.match(Constants.System.SIDECAR_AUTH_FILTER_OPERATION_NAME_PATTERN)) {
+                    dataText += `${SequenceDiagram.removeDash(span.cell.name)}-->>-`
+                        + `${SequenceDiagram.removeDash(parentCellName)}: Return \n`;
                 }
             }
         });
