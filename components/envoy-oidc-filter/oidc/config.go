package oidc

<<<<<<< HEAD
import "github.com/pkg/errors"

type Config struct {
	Provider     string
	DcrEP        string
	DcrUser      string
	DcrPassword  string
	ClientID     string
	ClientSecret string
	RedirectURL  string
	BaseURL      string
}

func (c *Config) Validate() error {
	if IsEmpty(c.Provider)  {
		return createErr("Identity provider not found in OIDC config")
	}
	if IsEmpty(c.ClientID) {
		return createErr("Client id not found in OIDC config")
	}
	if IsEmpty(c.ClientSecret)  {
		// check if DCR configs are provided
		if IsEmpty(c.DcrEP) || IsEmpty(c.DcrUser) || IsEmpty(c.DcrPassword) {
			return createErr("Either Client Id & Client Secret or DCR endpoint & credentials should be provided in OIDC config")
		}
	}
	if IsEmpty(c.RedirectURL)  {
		return createErr("Redirect Url not found in OIDC config")
	}
	if IsEmpty(c.BaseURL)  {
		return createErr("Base Url not found in OIDC config")
	}
	return nil
}

func IsEmpty(str string) bool {
	return len(str) == 0
}

func createErr (err string) error {
=======
import "errors"

type Config struct {
	Provider        string
	DcrEP           string
	DcrUser         string
	DcrPassword     string
	ClientID        string
	ClientSecret    string
	RedirectURL     string
	BaseURL         string
	CertificateFile string
	PrivateKeyFile  string
	JwtIssuer       string
	JwtAudience     string
	SubjectClaim    string
}

func (c *Config) Validate() error {
	if isEmpty(c.Provider) {
		return createErr("Identity provider not found in OIDC config")
	}
	if isEmpty(c.ClientID) {
		return createErr("Client id not found in OIDC config")
	}
	if isEmpty(c.ClientSecret) {
		// check if DCR configs are provided
		if isEmpty(c.DcrEP) || isEmpty(c.DcrUser) || isEmpty(c.DcrPassword) {
			return createErr("Either Client Id & Client Secret or DCR endpoint & credentials should be provided in OIDC config")
		}
	}
	if isEmpty(c.RedirectURL) {
		return createErr("Redirect Url not found in OIDC config")
	}
	if isEmpty(c.BaseURL) {
		return createErr("Base Url not found in OIDC config")
	}

	if isEmpty(c.PrivateKeyFile) || isEmpty(c.CertificateFile) {
		return createErr("private key file path cannot be empty")
	}

	if isEmpty(c.CertificateFile) {
		return createErr("certificate file path cannot be empty")
	}

	if isEmpty(c.JwtIssuer) {
		return createErr("jwt issuer cannot be empty")
	}

	if isEmpty(c.JwtAudience) {
		return createErr("jwt audience cannot be empty")
	}

	return nil
}

func isEmpty(str string) bool {
	return len(str) == 0
}

func createErr(err string) error {
>>>>>>> f7bc7f13
	return errors.New(err)
}<|MERGE_RESOLUTION|>--- conflicted
+++ resolved
@@ -1,47 +1,5 @@
 package oidc
 
-<<<<<<< HEAD
-import "github.com/pkg/errors"
-
-type Config struct {
-	Provider     string
-	DcrEP        string
-	DcrUser      string
-	DcrPassword  string
-	ClientID     string
-	ClientSecret string
-	RedirectURL  string
-	BaseURL      string
-}
-
-func (c *Config) Validate() error {
-	if IsEmpty(c.Provider)  {
-		return createErr("Identity provider not found in OIDC config")
-	}
-	if IsEmpty(c.ClientID) {
-		return createErr("Client id not found in OIDC config")
-	}
-	if IsEmpty(c.ClientSecret)  {
-		// check if DCR configs are provided
-		if IsEmpty(c.DcrEP) || IsEmpty(c.DcrUser) || IsEmpty(c.DcrPassword) {
-			return createErr("Either Client Id & Client Secret or DCR endpoint & credentials should be provided in OIDC config")
-		}
-	}
-	if IsEmpty(c.RedirectURL)  {
-		return createErr("Redirect Url not found in OIDC config")
-	}
-	if IsEmpty(c.BaseURL)  {
-		return createErr("Base Url not found in OIDC config")
-	}
-	return nil
-}
-
-func IsEmpty(str string) bool {
-	return len(str) == 0
-}
-
-func createErr (err string) error {
-=======
 import "errors"
 
 type Config struct {
@@ -104,6 +62,5 @@
 }
 
 func createErr(err string) error {
->>>>>>> f7bc7f13
 	return errors.New(err)
 }