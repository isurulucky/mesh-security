package oidc

import (
	"context"
	"crypto/rsa"
	"crypto/sha1"
	"crypto/x509"
	"encoding/base64"
	"encoding/json"
	"fmt"
	"log"
	"net/http"

	"github.com/coreos/go-oidc"
	"github.com/envoyproxy/go-control-plane/envoy/api/v2/core"
	extauthz "github.com/envoyproxy/go-control-plane/envoy/service/auth/v2alpha"
	envoy_type "github.com/envoyproxy/go-control-plane/envoy/type"
	googlerpc "github.com/gogo/googleapis/google/rpc"
	"github.com/gogo/protobuf/types"
	"golang.org/x/oauth2"
	"gopkg.in/square/go-jose.v2"
	"gopkg.in/square/go-jose.v2/jwt"
)

const (
	IdTokenCookie  = "idtoken"
	RedirectCookie = "redirect"
)

type dcrErrorResponse struct {
	Error            string `json:"error"`
	ErrorDescription string `json:"error_description"`
}

type dcrSuccessResponse struct {
	ClientName   string `json:"client_name"`
	ClientId     string `json:"client_id"`
	ClientSecret string `json:"client_secret"`
}

type Authenticator struct {
	provider       *oidc.Provider
	oauth2Config   *oauth2.Config
	oidcConfig     *oidc.Config
	config         *Config
	ctx            context.Context
	unsecuredPaths map[string]bool
	cert           *x509.Certificate
	key            *rsa.PrivateKey
}

func NewAuthenticator(c *Config) (*Authenticator, error) {
	ctx := context.Background()
	provider, err := oidc.NewProvider(ctx, c.Provider)
	if err != nil {
		return nil, fmt.Errorf("failed to get provider: %v", err)
	}

<<<<<<< HEAD
=======
	key, err := loadPrivateKey(c.PrivateKeyFile)
	if err != nil {
		return nil, fmt.Errorf("failed to read private key file: %v", err)
	}
	cert, err := loadX509Certificate(c.CertificateFile)
	if err != nil {
		return nil, fmt.Errorf("failed to read certificate file: %v", err)
	}

>>>>>>> f7bc7f13
	if isDcrRequired(c) {
		log.Println("DCR required")
		clientId, clientSecret, err := dcr(c)
		if err != nil {
			return nil, fmt.Errorf("Error in performing DCR: %v", err)
		}
		c.ClientID = clientId
		c.ClientSecret = clientSecret
	}

	config := &oauth2.Config{
		ClientID:     c.ClientID,
		ClientSecret: c.ClientSecret,
		Endpoint:     provider.Endpoint(),
		RedirectURL:  c.RedirectURL,
		Scopes:       []string{oidc.ScopeOpenID, "profile", "email"},
	}
	oidcConfig := &oidc.Config{
		ClientID: c.ClientID,
	}

	return &Authenticator{
		provider:     provider,
		oauth2Config: config,
		oidcConfig:   oidcConfig,
		ctx:          ctx,
		config:       c,
<<<<<<< HEAD
=======
		key:          key,
		cert:         cert,
>>>>>>> f7bc7f13
		// TODO:
		// unsecuredPaths: map[string]bool{
		//	"/pet/app/*": true,
		//	"/pet/":      true,
		//},
	}, nil
}

func (a *Authenticator) Check(ctx context.Context, checkReq *extauthz.CheckRequest) (*extauthz.CheckResponse, error) {

	req, err := toHttpRequest(checkReq)

	if err != nil {
		log.Println(err)
	}

	//fmt.Println(path.Clean(req.URL.Path))
	//for k, _ := range a.unsecuredPaths {
	//	if matched, _ := path.Match(path.Clean(k), path.Clean(req.URL.Path)); matched {
	//		fmt.Printf("======= %s matched with url %s\n", k, req.URL.Path)
	//		return buildOkCheckResponse(), nil
	//	}
	//}

	if cookie, err := req.Cookie(IdTokenCookie); err == nil {
		_, err := a.provider.Verifier(a.oidcConfig).Verify(a.ctx, cookie.Value)
		if err != nil {
			log.Println(err)
			return buildRedirectCheckResponse(req.URL.String(), a.authCodeURL()), nil
		} else {
			token, sub, err := a.buildForwardHeaders(cookie.Value)
			if err != nil {
				fmt.Println(err)
				return buildServerErrorCheckResponse(), nil
			}
			return buildOkCheckResponse(fmt.Sprintf("Bearer %s", token), sub), nil
		}
	} else {
		return buildRedirectCheckResponse(req.URL.String(), a.authCodeURL()), nil
	}
}

func (a *Authenticator) Callback(w http.ResponseWriter, r *http.Request) {
	for _, cookie := range r.Cookies() {
		fmt.Println("Found a cookie named:", cookie.Name)
	}

	if r.URL.Query().Get("state") != "state" {
		http.Error(w, "state did not match", http.StatusBadRequest)
		return
	}
	token, err := a.oauth2Config.Exchange(a.ctx, r.URL.Query().Get("code"))
	if err != nil {
		log.Printf("no token found: %v", err)
		w.WriteHeader(http.StatusUnauthorized)
		return
	}

	rawIDToken, ok := token.Extra("id_token").(string)
	if !ok {
		http.Error(w, "No id_token field in oauth2 token.", http.StatusInternalServerError)
		return
	}

	idToken, err := a.provider.Verifier(a.oidcConfig).Verify(a.ctx, rawIDToken)

	if err != nil {
		http.Error(w, "Failed to verify ID Token: "+err.Error(), http.StatusInternalServerError)
		return
	}
	resp := struct {
		OAuth2Token   *oauth2.Token
		IDTokenClaims *json.RawMessage
	}{token, new(json.RawMessage)}

	if err := idToken.Claims(&resp.IDTokenClaims); err != nil {
		http.Error(w, err.Error(), http.StatusInternalServerError)
		return
	}
	data, err := json.MarshalIndent(resp, "", "    ")
	if err != nil {
		http.Error(w, err.Error(), http.StatusInternalServerError)
		return
	}

	log.Println(string(data))

	http.SetCookie(w, &http.Cookie{
		Name:  IdTokenCookie,
		Value: rawIDToken,
		Path:  "/",
	})

	if c, err := r.Cookie(RedirectCookie); err == nil {
		http.Redirect(w, r, c.Value, http.StatusFound)
	} else {
		http.Redirect(w, r, a.config.BaseURL, http.StatusFound)
	}
}

func (a *Authenticator) authCodeURL() string {
	return a.oauth2Config.AuthCodeURL("state")
}

func (a *Authenticator) buildForwardHeaders(idToken string) (string, string, error) {

	tok, err := jwt.ParseSigned(idToken)
	if err != nil {
		return "", "", err
	}
	c := jwt.Claims{}
	m := make(map[string]interface{})
	if err := tok.UnsafeClaimsWithoutVerification(&c, &m); err != nil {
		return "", "", err
	}

	c.Issuer = a.config.JwtIssuer
	c.Audience = []string{a.config.JwtAudience}

	if len(a.config.SubjectClaim) > 0 {
		if sub, ok := m[a.config.SubjectClaim].(string); ok {
			c.Subject = sub
		}
	}

	subHeaderValue := c.Subject

	kid := base64.RawStdEncoding.EncodeToString([]byte(fmt.Sprintf("%x", sha1.Sum(a.cert.Raw))))
	rsaSigner, err := jose.NewSigner(
		jose.SigningKey{Algorithm: jose.RS256, Key: a.key},
		(&jose.SignerOptions{}).WithType("JWT").WithHeader("kid", kid),
	)

	newJwt, err := jwt.Signed(rsaSigner).Claims(m).Claims(c).CompactSerialize()
	if err != nil {
		return "", "", err
	}
	fmt.Println(newJwt)
	return newJwt, subHeaderValue, nil
}

func toHttpRequest(checkReq *extauthz.CheckRequest) (*http.Request, error) {
	httpAttr := checkReq.Attributes.Request.Http
	method := httpAttr.Method
	url := fmt.Sprintf("http://%s%s", httpAttr.Host, httpAttr.Path)
	req, err := http.NewRequest(method, url, nil)
	if err != nil {
		return nil, err
	}
	for k, v := range httpAttr.Headers {
		req.Header.Set(k, v)
	}
	return req, nil
}

func buildRedirectCheckResponse(currentUrl string, redirectUrl string) *extauthz.CheckResponse {

	c := http.Cookie{
		Name:  RedirectCookie,
		Value: currentUrl,
		Path:  "/",
	}
	return &extauthz.CheckResponse{
		Status: &googlerpc.Status{Code: int32(googlerpc.UNAUTHENTICATED)},
		HttpResponse: &extauthz.CheckResponse_DeniedResponse{
			DeniedResponse: &extauthz.DeniedHttpResponse{
				Status: &envoy_type.HttpStatus{
					Code: envoy_type.StatusCode_Found,
				},
				Headers: []*core.HeaderValueOption{
					{
						Header: &core.HeaderValue{
							Key:   "Location",
							Value: redirectUrl,
						},
						Append: &types.BoolValue{
							Value: false,
						},
					},
					{
						Header: &core.HeaderValue{
							Key:   "Set-Cookie",
							Value: c.String(),
						},
						Append: &types.BoolValue{
							Value: false,
						},
					},
				},
			},
		},
	}
}

func buildServerErrorCheckResponse() *extauthz.CheckResponse {
	return &extauthz.CheckResponse{
		Status: &googlerpc.Status{Code: int32(googlerpc.INTERNAL)},
		HttpResponse: &extauthz.CheckResponse_DeniedResponse{
			DeniedResponse: &extauthz.DeniedHttpResponse{
				Status: &envoy_type.HttpStatus{
					Code: envoy_type.StatusCode_InternalServerError,
				},
				Body: "500 Internal Server Error",
			},
		},
	}
}

func buildOkCheckResponse(authzHeader string, xSubjectHeader string) *extauthz.CheckResponse {
	return &extauthz.CheckResponse{
		Status: &googlerpc.Status{Code: int32(googlerpc.OK)},
		HttpResponse: &extauthz.CheckResponse_OkResponse{
			OkResponse: &extauthz.OkHttpResponse{
				Headers: []*core.HeaderValueOption{
					{
						Header: &core.HeaderValue{
							Key:   "Authorization",
							Value: authzHeader,
						},
						Append: &types.BoolValue{
							Value: false,
						},
					},
					{
						Header: &core.HeaderValue{
							Key:   "x-cellery-auth-subject",
							Value: xSubjectHeader,
						},
						Append: &types.BoolValue{
							Value: false,
						},
					},
				},
			},
		},
	}
}<|MERGE_RESOLUTION|>--- conflicted
+++ resolved
@@ -56,8 +56,6 @@
 		return nil, fmt.Errorf("failed to get provider: %v", err)
 	}
 
-<<<<<<< HEAD
-=======
 	key, err := loadPrivateKey(c.PrivateKeyFile)
 	if err != nil {
 		return nil, fmt.Errorf("failed to read private key file: %v", err)
@@ -67,7 +65,6 @@
 		return nil, fmt.Errorf("failed to read certificate file: %v", err)
 	}
 
->>>>>>> f7bc7f13
 	if isDcrRequired(c) {
 		log.Println("DCR required")
 		clientId, clientSecret, err := dcr(c)
@@ -95,16 +92,8 @@
 		oidcConfig:   oidcConfig,
 		ctx:          ctx,
 		config:       c,
-<<<<<<< HEAD
-=======
 		key:          key,
 		cert:         cert,
->>>>>>> f7bc7f13
-		// TODO:
-		// unsecuredPaths: map[string]bool{
-		//	"/pet/app/*": true,
-		//	"/pet/":      true,
-		//},
 	}, nil
 }
 
