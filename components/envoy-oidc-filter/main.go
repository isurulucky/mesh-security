--- conflicted
+++ resolved
@@ -35,41 +35,16 @@
 	HttpCallbackListenerPort = "HTTP_CALLBACK_LISTENER_PORT"
 )
 
-const (
-	idpDiscoveryUrlEnv         = "IDP_DISCOVERY_URL"
-	skipDiscoveryCertVerifyEnv = "SKIP_DISCOVERY_URL_CERT_VERIFY"
-	clientIdEnv                = "CLIENT_ID"
-	clientSecretEnv            = "CLIENT_SECRET"
-	redirectUrlEnv             = "REDIRECT_URL"
-	appUrlEnv                  = "APP_BASE_URL"
-	dcrEpEnv                   = "DCR_ENDPOINT"
-	dcrUser                    = "DCR_USER"
-	dcrPassword                = "DCR_PASSWORD"
-)
 
 func main() {
 	c := make(chan os.Signal)
 	signal.Notify(c, os.Interrupt)
 
-<<<<<<< HEAD
-	_, skipCertVerify := os.LookupEnv(skipDiscoveryCertVerifyEnv)
-=======
 	_, skipCertVerify := os.LookupEnv(SkipDiscoveryCertVerifyEnv)
->>>>>>> f7bc7f13
 	if skipCertVerify {
 		http.DefaultTransport.(*http.Transport).TLSClientConfig = &tls.Config{InsecureSkipVerify: true}
 	}
 	cfg := &oidc.Config{
-<<<<<<< HEAD
-		Provider:     os.Getenv(idpDiscoveryUrlEnv),
-		ClientID:     os.Getenv(clientIdEnv),
-		ClientSecret: os.Getenv(clientSecretEnv),
-		RedirectURL:  os.Getenv(redirectUrlEnv),
-		BaseURL:      os.Getenv(appUrlEnv),
-		DcrEP:        os.Getenv(dcrEpEnv),
-		DcrUser:      os.Getenv(dcrUser),
-		DcrPassword:  os.Getenv(dcrPassword),
-=======
 		Provider:        os.Getenv(IdpDiscoveryUrlEnv),
 		ClientID:        os.Getenv(ClientIdEnv),
 		ClientSecret:    os.Getenv(ClientSecretEnv),
@@ -83,7 +58,6 @@
 		JwtIssuer:       os.Getenv(JwtIssuer),
 		JwtAudience:     os.Getenv(JwtAudience),
 		SubjectClaim:    os.Getenv(SubjectClaim),
->>>>>>> f7bc7f13
 	}
 	err := cfg.Validate()
 	if err != nil {
